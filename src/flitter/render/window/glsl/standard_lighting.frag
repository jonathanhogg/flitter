${HEADER}

const vec3 greyscale = vec3(0.299, 0.587, 0.114);
const float Tau = 6.283185307179586;

in vec3 world_position;
in vec3 world_normal;
in vec2 texture_uv;
noperspective in vec2 screen_coord;

flat in vec4 fragment_albedo;
flat in vec4 fragment_emissive;
flat in vec4 fragment_properties;

out vec4 fragment_color;

uniform int nlights;
uniform lights_data {
    mat4 lights[${max_lights}];
};
uniform vec3 view_position;
uniform vec3 view_focus;
uniform bool monochrome;
uniform vec3 tint;
uniform bool orthographic;
uniform float fog_max;
uniform float fog_min;
uniform vec3 fog_color;
uniform float fog_curve;
uniform mat4 pv_matrix;
uniform sampler2D backface_data;

uniform bool use_albedo_texture;
uniform bool use_metal_texture;
uniform bool use_roughness_texture;
uniform bool use_occlusion_texture;
uniform bool use_emissive_texture;
uniform bool use_transparency_texture;

uniform sampler2D albedo_texture;
uniform sampler2D metal_texture;
uniform sampler2D roughness_texture;
uniform sampler2D occlusion_texture;
uniform sampler2D emissive_texture;
uniform sampler2D transparency_texture;


const vec3 RANDOM_SCALE = vec3(443.897, 441.423, 0.0973);

vec3 random3(vec3 p) {
    p = fract(p * RANDOM_SCALE);
    p += dot(p, p.yxz + 19.19);
    return fract((p.xxy + p.yzz) * p.zyx);
}


void main() {
    vec3 V;
    float view_distance;
    if (orthographic) {
        V = normalize(view_position - view_focus);
        view_distance = dot(view_position - world_position, V);
    } else {
        V = view_position - world_position;
        view_distance = length(V);
        V /= view_distance;
    }
    float fog_alpha = (fog_max > fog_min) && (fog_curve > 0.0) ? pow(clamp((view_distance - fog_min) / (fog_max - fog_min), 0.0, 1.0), 1.0/fog_curve) : 0.0;
    vec3 albedo = fragment_albedo.rgb;
    if (use_albedo_texture) {
        vec4 texture_color = texture(albedo_texture, texture_uv);
        albedo = albedo * (1.0 - clamp(texture_color.a, 0.0, 1.0)) + texture_color.rgb;
    }
    float transparency = fragment_albedo.a;
    if (use_transparency_texture) {
        vec4 texture_color = texture(transparency_texture, texture_uv);
        float mono = clamp(dot(texture_color.rgb, greyscale), 0.0, 1.0);
        transparency = transparency * (1.0 - clamp(texture_color.a, 0.0, 1.0)) + mono;
    }
    vec3 emissive = fragment_emissive.rgb;
    if (use_emissive_texture) {
        vec4 emissive_texture_color = texture(emissive_texture, texture_uv);
        emissive = emissive * (1.0 - clamp(emissive_texture_color.a, 0.0, 1.0)) + emissive_texture_color.rgb;
    }
    float translucency = fragment_emissive.a;
    float ior = fragment_properties.x;
    float metal = fragment_properties.y;
    if (use_metal_texture) {
        vec4 texture_color = texture(metal_texture, texture_uv);
        float mono = clamp(dot(texture_color.rgb, greyscale), 0.0, 1.0);
        metal = metal * (1.0 - clamp(texture_color.a, 0.0, 1.0)) + mono;
    }
    float roughness = fragment_properties.z;
    if (use_roughness_texture) {
        vec4 texture_color = texture(roughness_texture, texture_uv);
        float mono = clamp(dot(texture_color.rgb, greyscale), 0.0, 1.0);
        roughness = roughness * (1.0 - clamp(texture_color.a, 0.0, 1.0)) + mono;
    }
    float occlusion = fragment_properties.w;
    if (use_occlusion_texture) {
        vec4 texture_color = texture(occlusion_texture, texture_uv);
        float mono = clamp(dot(texture_color.rgb, greyscale), 0.0, 1.0);
        occlusion = occlusion * (1.0 - clamp(texture_color.a, 0.0, 1.0)) + mono;
    }
    vec3 diffuse_color = vec3(0.0);
    vec3 specular_color = emissive;
    vec3 N = normalize(world_normal);
    float rf0 = (ior - 1.0) / (ior + 1.0);
    vec3 F0 = mix(vec3(rf0*rf0), albedo, metal);
    float a = roughness * roughness;
    float a2 = a * a;
    float r = roughness + 1.0;
    float k = (r*r) / 8.0;
    float NdotV = clamp(dot(N, V), 0.0, 1.0);
    float Gnom = (NdotV / (NdotV * (1.0 - k) + k));
    for (int i = 0; i < nlights; i++) {
        mat4 light = lights[i];
        int light_type = int(light[0].w);
        vec3 light_color = light[0].xyz;
        int passes = 1;
        for (int pass = 0; pass < passes; pass++) {
            vec3 L;
            float attenuation = 1.0;
            float light_distance = 1.0;
            if (light_type == ${Point}) {
                vec3 light_position = light[1].xyz;
                float light_radius = light[2].w;
                L = light_position - world_position;
                light_distance = length(L);
                if (light_radius > 0.0) {
                    passes = 2;
                    attenuation = clamp(1.0 - (light_radius / light_distance), 0.0, 1.0);
                    if (pass == 0) {
                        light_distance = max(0.0, light_distance - light_radius*0.99);
                    } else {
                        vec3 R = reflect(V, N);
                        vec3 l = dot(L, R) * R - L;
                        L += l * min(0.99, light_radius/length(l));
                    }
                }
                L = normalize(L);
            } else if (light_type == ${Spot}) {
                vec3 light_position = light[1].xyz;
                vec3 light_direction = light[2].xyz;
                float inner_cone = light[1].w;
                float outer_cone = light[2].w;
                L = light_position - world_position;
                light_distance = length(L);
                L /= light_distance;
                float spot_cosine = dot(L, -light_direction);
                attenuation = 1.0 - clamp((inner_cone-spot_cosine) / (inner_cone-outer_cone), 0.0, 1.0);
            } else if (light_type == ${Line}) {
                passes = 2;
                vec3 light_position = light[1].xyz;
                float light_length = length(light[2].xyz);
                vec3 light_direction = light[2].xyz / light_length;
                float light_radius = light[2].w;
                L = light_position - world_position;
                if (pass == 0) {
<<<<<<< HEAD
                    float NdotL = dot(L, N);
                    float cp = clamp(dot(-L, light_direction), 0, light_length);
                    float ip = clamp(-NdotL / dot(light_direction, N), 0, light_length);
                    float m = light_length / 2;
                    if (NdotL < 0) {
                        m = (ip + light_length) / 2;
=======
                    float LdotN = dot(L, N);
                    float cp = clamp(dot(-L, light_direction), 0.0, light_length);
                    float ip = clamp(-LdotN / dot(light_direction, N), 0.0, light_length);
                    float m = light_length / 2.0;
                    if (LdotN < 0.0) {
                        m = (ip + light_length) / 2.0;
>>>>>>> 48689602
                        cp = max(cp, ip);
                    } else if (dot(L + light_direction*light_length, N) < 0.0) {
                        m = ip / 2.0;
                        cp = min(cp, ip);
                    }
                    L += light_direction * (cp*3.0 + m) / 4.0;
                    light_distance = length(L);
                    L /= light_distance;
                    attenuation = clamp(1.0 - (light_radius / light_distance), 0.0, 1.0);
                    light_distance -= min(light_radius, light_distance*0.99);
                } else {
                    vec3 R = reflect(V, N);
                    mat3 M = mat3(R, light_direction, cross(R, light_direction));
                    L += clamp(-(inverse(M) * L).y, 0.0, light_length) * light_direction;
                    vec3 l = dot(L, R) * R - L;
                    light_distance = length(L);
                    L += l * min(0.99, light_radius/light_distance);
                    attenuation = clamp(1.0 - (light_radius / light_distance), 0.0, 1.0);
                    light_distance = length(L);
                    L /= light_distance;
                }
            } else if (light_type == ${Directional}) {
                vec3 light_direction = light[2].xyz;
                L = -light_direction;
            } else { // (light_type == ${Ambient})
                diffuse_color += (1.0 - F0) * (1.0 - metal) * albedo * light_color * occlusion;
                break;
            }
            vec4 light_falloff = light[3];
            float ld2 = light_distance * light_distance;
            vec4 ds = vec4(1.0, light_distance, ld2, light_distance * ld2);
            attenuation /= dot(ds, light_falloff);
            vec3 H = normalize(V + L);
            float NdotL = clamp(dot(N, L), 0.0, 1.0);
            float NdotH = clamp(dot(N, H), 0.0, 1.0);
            float HdotV = clamp(dot(H, V), 0.0, 1.0);
            float denom = NdotH * NdotH * (a2-1.0) + 1.0;
            float NDF = a2 / (denom * denom);
            float G = Gnom * (NdotL / (NdotL * (1.0 - k) + k));
            vec3 F = F0 + (1.0 - F0) * pow(1.0 - HdotV, 5.0);
            vec3 radiance = light_color * attenuation * NdotL;
            if (pass == 0) {
                diffuse_color += radiance * (1.0 - F) * (1.0 - metal) * albedo;
            }
            if (pass == passes-1) {
                specular_color += radiance * (NDF * G * F) / (4.0 * NdotV * NdotL + 1e-6);
            }
        }
    }
<<<<<<< HEAD
    float opacity = 1 - transparency;
    if (translucency > 0) {
        vec4 backface = texture(backface_data, screen_coord);
        float backface_distance = backface.w;
        if (backface_distance > view_distance) {
            vec3 backface_position = view_position + V*backface_distance;
            float thickness = backface_distance - view_distance;
            float s = min(thickness / translucency, 2);
            float k = thickness * s / 6;
            int n = int(25 * s);
            int count = 1;
            vec3 p = vec3(screen_coord, 0);
            for (int i = 0; i < n; i++) {
                vec3 radius = sqrt(-2 * log(random3(p))) * k;
                p.z += 1.1079;
                vec3 theta = Tau * random3(p);
                p.y += 1.1079;
                vec4 pos = pv_matrix * vec4(backface_position + sin(theta) * radius, 1);
                vec4 backface_sample = texture(backface_data, (pos.xy / pos.w + 1) / 2);
                if (backface_sample.w > view_distance) {
                    backface += backface_sample;
                    count += 1;
                }
                pos = pv_matrix * vec4(backface_position + cos(theta) * radius, 1);
                backface_sample = texture(backface_data, (pos.xy / pos.w + 1) / 2);
                if (backface_sample.w > view_distance) {
                    backface += backface_sample;
                    count += 1;
                }
            }
            backface /= count;
            thickness = backface.w - view_distance;
            k = thickness / translucency;
            float transmission = clamp(pow(0.5, k), 0, 1);
            vec3 transmission_color = pow(albedo / 2, vec3(k));
            specular_color += backface.rgb * transmission_color * (1 - transmission);
            opacity *= 1 - transmission*transmission;
        } else {
            opacity = 0;
        }
    }
    vec3 final_color = mix(diffuse_color, fog_color, fog_alpha) * opacity + specular_color * (1 - fog_alpha);
=======
    float opacity = 1.0 - transparency;
    vec3 final_color = mix(diffuse_color, fog_color, fog_alpha) * opacity + specular_color * (1.0 - fog_alpha);
>>>>>>> 48689602
    if (monochrome) {
        float grey = dot(final_color, greyscale);
        final_color = vec3(grey);
    }
    fragment_color = vec4(final_color * tint, opacity);
}<|MERGE_RESOLUTION|>--- conflicted
+++ resolved
@@ -6,7 +6,6 @@
 in vec3 world_position;
 in vec3 world_normal;
 in vec2 texture_uv;
-noperspective in vec2 screen_coord;
 
 flat in vec4 fragment_albedo;
 flat in vec4 fragment_emissive;
@@ -157,21 +156,12 @@
                 float light_radius = light[2].w;
                 L = light_position - world_position;
                 if (pass == 0) {
-<<<<<<< HEAD
-                    float NdotL = dot(L, N);
-                    float cp = clamp(dot(-L, light_direction), 0, light_length);
-                    float ip = clamp(-NdotL / dot(light_direction, N), 0, light_length);
-                    float m = light_length / 2;
-                    if (NdotL < 0) {
-                        m = (ip + light_length) / 2;
-=======
                     float LdotN = dot(L, N);
                     float cp = clamp(dot(-L, light_direction), 0.0, light_length);
                     float ip = clamp(-LdotN / dot(light_direction, N), 0.0, light_length);
                     float m = light_length / 2.0;
                     if (LdotN < 0.0) {
                         m = (ip + light_length) / 2.0;
->>>>>>> 48689602
                         cp = max(cp, ip);
                     } else if (dot(L + light_direction*light_length, N) < 0.0) {
                         m = ip / 2.0;
@@ -221,53 +211,50 @@
             }
         }
     }
-<<<<<<< HEAD
-    float opacity = 1 - transparency;
-    if (translucency > 0) {
+    float opacity = 1.0 - transparency;
+    if (translucency > 0.0) {
+        vec4 position = pv_matrix * vec4(world_position, 1);
+        vec2 screen_coord = (position.xy / position.w + 1.0) / 2.0;
         vec4 backface = texture(backface_data, screen_coord);
         float backface_distance = backface.w;
         if (backface_distance > view_distance) {
             vec3 backface_position = view_position + V*backface_distance;
             float thickness = backface_distance - view_distance;
-            float s = min(thickness / translucency, 2);
-            float k = thickness * s / 6;
-            int n = int(25 * s);
+            float s = min(thickness / translucency, 2.0);
+            float k = thickness * s / 6.0;
+            int n = int(25.0 * s);
             int count = 1;
-            vec3 p = vec3(screen_coord, 0);
+            vec3 p = vec3(screen_coord, 0.0);
             for (int i = 0; i < n; i++) {
-                vec3 radius = sqrt(-2 * log(random3(p))) * k;
+                vec3 radius = sqrt(-2.0 * log(random3(p))) * k;
                 p.z += 1.1079;
                 vec3 theta = Tau * random3(p);
                 p.y += 1.1079;
-                vec4 pos = pv_matrix * vec4(backface_position + sin(theta) * radius, 1);
-                vec4 backface_sample = texture(backface_data, (pos.xy / pos.w + 1) / 2);
+                vec4 pos = pv_matrix * vec4(backface_position + sin(theta) * radius, 1.0);
+                vec4 backface_sample = texture(backface_data, (pos.xy / pos.w + 1.0) / 2.0);
                 if (backface_sample.w > view_distance) {
                     backface += backface_sample;
                     count += 1;
                 }
-                pos = pv_matrix * vec4(backface_position + cos(theta) * radius, 1);
-                backface_sample = texture(backface_data, (pos.xy / pos.w + 1) / 2);
+                pos = pv_matrix * vec4(backface_position + cos(theta) * radius, 1.0);
+                backface_sample = texture(backface_data, (pos.xy / pos.w + 1.0) / 2.0);
                 if (backface_sample.w > view_distance) {
                     backface += backface_sample;
                     count += 1;
                 }
             }
-            backface /= count;
+            backface /= float(count);
             thickness = backface.w - view_distance;
             k = thickness / translucency;
-            float transmission = clamp(pow(0.5, k), 0, 1);
-            vec3 transmission_color = pow(albedo / 2, vec3(k));
-            specular_color += backface.rgb * transmission_color * (1 - transmission);
-            opacity *= 1 - transmission*transmission;
+            float transmission = clamp(pow(0.5, k), 0.0, 1.0);
+            vec3 transmission_color = pow(albedo / 2.0, vec3(k));
+            specular_color += backface.rgb * transmission_color * (1.0 - transmission);
+            opacity *= 1.0 - transmission*transmission;
         } else {
-            opacity = 0;
+            opacity = 0.0;
         }
     }
-    vec3 final_color = mix(diffuse_color, fog_color, fog_alpha) * opacity + specular_color * (1 - fog_alpha);
-=======
-    float opacity = 1.0 - transparency;
     vec3 final_color = mix(diffuse_color, fog_color, fog_alpha) * opacity + specular_color * (1.0 - fog_alpha);
->>>>>>> 48689602
     if (monochrome) {
         float grey = dot(final_color, greyscale);
         final_color = vec3(grey);
