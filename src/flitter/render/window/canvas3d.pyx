--- conflicted
+++ resolved
@@ -561,11 +561,7 @@
     cdef Light light
     cdef Model model
     cdef Textures textures
-<<<<<<< HEAD
     cdef int i, j, k, n, nlights
-=======
-    cdef int i, j, k, n
->>>>>>> 8eb23cea
     cdef double* src
     cdef float* dest
     cdef Instance instance
