--- conflicted
+++ resolved
@@ -10,7 +10,6 @@
 import sys
 import time
 
-from mako.template import Template
 from loguru import logger
 import skia
 import moderngl
@@ -27,6 +26,7 @@
 from ..cache import SharedCache
 from . import canvas
 from . import canvas3d
+from .glsl import TemplateLoader
 
 
 def value_split(value, n, m):
@@ -177,40 +177,8 @@
 
 class ProgramNode(SceneNode):
     GL_VERSION = (4, 1)
-    DEFAULT_VERTEX_SOURCE = """#version 410
-in vec2 position;
-out vec2 coord;
-void main() {
-gl_Position = vec4(position, 0.0, 1.0);
-coord = (position + 1.0) / 2.0;
-}
-"""
-    DEFAULT_FRAGMENT_SOURCE = Template("""#version 410
-in vec2 coord;
-out vec4 color;
-uniform float alpha = 1;
-% for name in child_textures:
-uniform sampler2D ${name};
-% endfor
-void main() {
-% if child_textures:
-    % for name in child_textures:
-        % if loop.index == 0:
-    vec4 merged = texture(${name}, coord);
-        % elif loop.index == 1:
-    vec4 child = texture(${name}, coord);
-    merged = merged * (1.0 - child.a) + child;
-        % else:
-    child = texture(${name}, coord);
-    merged = merged * (1.0 - child.a) + child;
-        % endif
-    % endfor
-    color = merged * alpha;
-% else:
-    color = vec4(0);
-% endif
-}
-""")
+    DEFAULT_VERTEX_SOURCE = TemplateLoader.get_template('default.vert')
+    DEFAULT_FRAGMENT_SOURCE = TemplateLoader.get_template('default.frag')
 
     def __init__(self, glctx):
         super().__init__(glctx)
@@ -241,46 +209,14 @@
             self._last = None
 
     def get_vertex_source(self, node):
-        return node.get('vertex', 1, str, self.DEFAULT_VERTEX_SOURCE)
+        if vertex := node.get('vertex', 1, str):
+            return vertex
+        return self.DEFAULT_VERTEX_SOURCE.render(child_textures=list(self.child_textures), node=node)
 
     def get_fragment_source(self, node):
         if fragment := node.get('fragment', 1, str):
             return fragment
-<<<<<<< HEAD
-        blend_mode = node.get('blend', 1, str);
-        if blend_mode not in {'over', 'dest_over', 'lighten', 'darken'}:
-            blend_mode = 'over'
-        names = list(self.child_textures.keys())
-        if names:
-            samplers = '\n'.join(f"uniform sampler2D {name};" for name in names)
-            composite = ["    vec4 child;"] if len(names) > 1 else []
-            composite.append(f"    color = texture({names.pop(0)}, coord);")
-            while names:
-                composite.append(f"    child = texture({names.pop(0)}, coord);")
-                composite.append(f"    color = blend_{blend_mode}(child, color);")
-            composite = '\n'.join(composite)
-        else:
-            samplers = ""
-            composite = "    color = vec4(0.0);"
-        return f"""#version 410
-
-vec4 blend_over(vec4 s, vec4 d) {{ return s + d * (1 - s.a); }}
-vec4 blend_dest_over(vec4 s, vec4 d) {{ return s * (1 - d.a) + d; }}
-vec4 blend_lighten(vec4 s, vec4 d) {{ return max(s, d); }}
-vec4 blend_darken(vec4 s, vec4 d) {{ return min(s, d); }}
-
-in vec2 coord;
-out vec4 color;
-uniform float alpha = 1;
-{samplers}
-void main() {{
-{composite}
-    color *= alpha;
-}}
-"""
-=======
-        return self.DEFAULT_FRAGMENT_SOURCE.render(child_textures=self.child_textures)
->>>>>>> 2408957f
+        return self.DEFAULT_FRAGMENT_SOURCE.render(child_textures=list(self.child_textures), node=node)
 
     def make_last(self):
         raise NotImplementedError()
@@ -655,6 +591,9 @@
 
 
 class Video(Shader):
+    DEFAULT_VERTEX_SOURCE = TemplateLoader.get_template('video.vert')
+    DEFAULT_FRAGMENT_SOURCE = TemplateLoader.get_template('video.frag')
+
     def __init__(self, glctx):
         super().__init__(glctx)
         self._filename = None
@@ -677,31 +616,6 @@
     @property
     def child_textures(self):
         return {'frame0': self._frame0_texture, 'frame1': self._frame1_texture}
-
-    def get_vertex_source(self, node):
-        return """#version 410
-in vec2 position;
-out vec2 coord;
-void main() {
-    gl_Position = vec4(position.x, -position.y, 0.0, 1.0);
-    coord = (position + 1.0) / 2.0;
-}
-"""
-
-    def get_fragment_source(self, node):
-        return """#version 410
-in vec2 coord;
-out vec4 color;
-uniform sampler2D frame0;
-uniform sampler2D frame1;
-uniform float ratio;
-uniform float alpha;
-void main() {
-    vec4 frame0_color = texture(frame0, coord);
-    vec4 frame1_color = texture(frame1, coord);
-    color = vec4(mix(frame0_color.rgb, frame1_color.rgb, ratio) * alpha, alpha);
-}
-"""
 
     def similar_to(self, node):
         return super().similar_to(node) and node.get('filename', 1, str) == self._filename
@@ -751,5 +665,4 @@
             self._frame1_texture.write(memoryview(data))
             self._frame1 = frame1
         interpolate = node.get('interpolate', 1, bool, False)
-        alpha = node.get('alpha', 1, float, 1)
-        self.render(node, ratio=ratio if interpolate else 0, alpha=alpha, **kwargs)+        self.render(node, ratio=ratio if interpolate else 0, **kwargs)